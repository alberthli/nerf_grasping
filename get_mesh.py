--- conflicted
+++ resolved
@@ -7,18 +7,9 @@
 import trimesh
 import numpy as np
 
-<<<<<<< HEAD
 
-def main(
-    obj_name="banana",
-    outfile=None,
-    level_set=50,
-):
-    if obj_name == "banana":
-=======
 def main(exp_config: config.ExperimentConfig):
     if exp_cfg.obj_name == "banana":
->>>>>>> 7bcb325f
         obj = ig_objects.Banana
     elif obj_name == "box":
         obj = ig_objects.Box

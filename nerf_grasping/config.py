--- conflicted
+++ resolved
@@ -171,13 +171,11 @@
     # Flag to use "dicing the grasp" to optimize grasp.
     dice_grasp: bool = False
 
-<<<<<<< HEAD
     # Rejection parameter for "dicing the grasp."
     dice_mu: float = 0.5
-=======
+    
     # Enable visualization to see grasping policy
     visualize: bool = False
->>>>>>> a1b82aa3
 
 
 def mesh_file(exp_config: Experiment):
